--- conflicted
+++ resolved
@@ -248,62 +248,6 @@
 
          $self->disconnect ("xml error: $ex: $data");
       }
-<<<<<<< HEAD
-=======
-   });
-
-
-   $self->{iq_id}              = 1;
-   $self->{default_iq_timeout} = 60;
-
-   $self->{disconnect_cb} = sub {
-      my ($host, $port, $message) = @_;
-      delete $self->{authenticated};
-      delete $self->{ssl_enabled};
-      $self->event (disconnect => $host, $port, $message);
-      delete $self->{disconnect_cb};
-      delete $self->{writer};
-      $self->{parser}->cleanup;
-      delete $self->{parser};
-   };
-
-   if ($self->{jid}) {
-      my ($user, $host, $res) = split_jid ($self->{jid});
-      $self->{username} = $user;
-      $self->{domain}   = $host;
-      $self->{resource} = $res if defined $res;
-   }
-
-   $self->{host} = $self->{domain}    unless defined $self->{host};
-   $self->{port} = 'xmpp-client=5222' unless defined $self->{port};
-
-   my $proxy_cb = sub {
-      my ($self, $er) = @_;
-      $self->event (error => $er);
-   };
-
-   $self->reg_cb (
-      xml_parser_error => $proxy_cb,
-      sasl_error       => $proxy_cb,
-      stream_error     => $proxy_cb,
-      bind_error       => $proxy_cb,
-      iq_auth_error    => $proxy_cb,
-      iq_result_cb_exception => sub {
-         my ($self, $ex) = @_;
-         $self->event (error =>
-            AnyEvent::XMPP::Error::Exception->new (
-               exception => $ex, context => 'iq result callback execution'
-            )
-         );
-      },
-      tls_error => sub {
-         my ($self) = @_;
-         $self->event (error =>
-            AnyEvent::XMPP::Error->new (text => 'tls_error: tls negotiation failed')
-         );
-      },
-      iq_xml => sub { shift @_; $self->handle_iq (@_) }
->>>>>>> acc4fb6e
    );
 
    #$self->{writer} = AnyEvent::XMPP::Writer->new (
@@ -1290,6 +1234,11 @@
    my ($self, $host, $port, $message) = @_;
    delete $self->{authenticated};
    delete $self->{ssl_enabled};
+
+   # FIXME: make it reusable!
+   delete $self->{writer};
+   $self->{parser}->cleanup;
+   delete $self->{parser};
 };
 
 sub send_buffer_empty {
